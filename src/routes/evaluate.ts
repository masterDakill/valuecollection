// 🎯 Evaluation Routes
// Smart evaluation endpoints with strict validation

import { Hono } from 'hono';
import {
  SmartEvaluateRequestSchema,
  SmartEvaluateResponseSchema,
  AdvancedAnalysisRequestSchema,
  AdvancedAnalysisResponseSchema,
  ErrorCode,
  SECURITY_LIMITS
} from '../schemas/evaluate.schema';
import { validateBody, validateFileSize } from '../lib/validation';
import { createLogger } from '../lib/logger';
import { Metrics } from '../lib/metrics';
import { ExpertService } from '../services/ExpertService';
import { APICacheService } from '../services/api-cache-service';
import { MarketPriceService } from '../services/MarketPriceService';

export const evaluateRoutes = new Hono<{ Bindings: any }>();

/**
 * POST /api/smart-evaluate
 * Main evaluation endpoint with multi-expert analysis
 */
evaluateRoutes.post(
  '/smart-evaluate',
  validateFileSize({
    maxSizeBytes: 10 * 1024 * 1024, // 10MB
    allowedMimeTypes: ['application/json']
  }),
  validateBody(SmartEvaluateRequestSchema),
  async (c) => {
    const { env } = c;
    const requestId = c.get('requestId');
    const logger = createLogger(requestId);
    const request = c.get('validatedBody');

    const startTime = Date.now();

    try {
      logger.info('Smart evaluate request started', {
        mode: request.mode,
        hasText: !!request.text_input,
        imageCount: request.imageUrls?.length || 0,
        hasVideo: !!request.videoUrl,
        category: request.category
      });

      // Initialize services
      const expertService = new ExpertService(env, logger);
      const marketPriceService = new MarketPriceService(env, logger);
      const cache = new APICacheService(env.DB);

      // Prepare expert input
      const expertInput = {
        mode: request.mode,
        text_input: request.text_input || request.query,
        imageUrls: request.imageUrls || (request.imageUrl ? [request.imageUrl] : undefined),
        videoUrl: request.videoUrl,
        category: request.category
      };

      // Determine which experts to use
      const enabledExperts = request.options?.expertSources || ['vision', 'claude'];

      // Query experts (always needed for market prices)
      const analyses = await expertService.queryExperts(expertInput, enabledExperts);

      if (analyses.length === 0) {
        throw new Error('All expert analyses failed');
      }

      // Use cache if enabled for smart_analysis only
      const useCache = request.options?.useCache ?? true;
      let smart_analysis;

      if (useCache) {
        smart_analysis = await cache.fetchWithCache(
          'smart_analysis',
          { input: expertInput, experts: enabledExperts },
          async () => {
            // Use first expert analysis for smart_analysis format
            const primary = analyses[0];
            return {
              category: primary.category,
              confidence: primary.confidence,
              extracted_data: primary.extracted_data,
              estimated_rarity: primary.estimated_rarity,
              search_queries: primary.search_queries
            };
          },
          request.options?.timeoutMs ? request.options.timeoutMs / 1000 : 86400
        );
      } else {
        const primary = analyses[0];
        smart_analysis = {
          category: primary.category,
          confidence: primary.confidence,
          extracted_data: primary.extracted_data,
          estimated_rarity: primary.estimated_rarity,
          search_queries: primary.search_queries
        };
      }

      // Get real market prices from eBay, Discogs, Google Books
      let market_insights = {
        rarity_assessment: `Estimated as ${smart_analysis.estimated_rarity.replace('_', ' ')}`,
        market_trend: 'stable' as const,
        estimated_demand: 'medium' as const
      };

      // Fetch market prices if available
<<<<<<< HEAD
      const primaryAnalysis = analyses[0];
      let marketPrices = null;
      
      try {
        marketPrices = await marketPriceService.getMarketPrices(primaryAnalysis);
        
        if (marketPrices) {
          // Update market insights with real data
          market_insights = marketPrices.market_insights;
          
          logger.info('Market prices fetched', {
            estimated_value: marketPrices.estimated_value,
            sources: marketPrices.sources_used,
            confidence: marketPrices.confidence
          });
        }
      } catch (error: any) {
        logger.warn('Failed to fetch market prices', error);
=======
      const primaryAnalysis = analyses && analyses.length > 0 ? analyses[0] : null;
      let marketPrices = null;
      
      if (primaryAnalysis) {
        try {
          marketPrices = await marketPriceService.getMarketPrices(primaryAnalysis);
          
          if (marketPrices) {
            // Update market insights with real data
            market_insights = marketPrices.market_insights;
            
            logger.info('Market prices fetched', {
              estimated_value: marketPrices.estimated_value,
              sources: marketPrices.sources_used,
              confidence: marketPrices.confidence
            });
          }
        } catch (error: any) {
          logger.warn('Failed to fetch market prices', error);
        }
>>>>>>> c3253346
      }

      // Generate search queries for improvements
      const suggested_improvements: string[] = [];
      if (!expertInput.imageUrls || expertInput.imageUrls.length === 0) {
        suggested_improvements.push('Add images for better accuracy');
      }
      if (!expertInput.category) {
        suggested_improvements.push('Specify category for targeted analysis');
      }

      const processingTime = Date.now() - startTime;

      // Build response with market data
      const response = {
        success: true,
        smart_analysis,
        evaluations: marketPrices ? [{
          source: marketPrices.sources_used.join(', '),
          estimated_value: marketPrices.estimated_value,
          price_range_min: marketPrices.price_range_min,
          price_range_max: marketPrices.price_range_max,
          currency: marketPrices.currency,
          confidence: marketPrices.confidence,
          comparable_sales: marketPrices.comparable_sales
        }] : [],
        market_insights,
        suggested_improvements,
        cached: useCache,
        processing_time_ms: processingTime,
        request_id: requestId,
        timestamp: new Date().toISOString()
      };

      logger.info('Smart evaluate completed', {
        processingTime,
        category: smart_analysis.category,
        confidence: smart_analysis.confidence
      });

      Metrics.trackItemsProcessed(smart_analysis.category, 1);

      return c.json(response);

    } catch (error: any) {
      const processingTime = Date.now() - startTime;

      logger.error('Smart evaluate failed', error);
      Metrics.trackError(ErrorCode.INTERNAL_ERROR, '/api/smart-evaluate');

      return c.json({
        success: false,
        error: {
          code: ErrorCode.INTERNAL_ERROR,
          message: error.message || 'Analysis failed',
          request_id: requestId
        },
        timestamp: new Date().toISOString()
      }, 500);
    }
  }
);

/**
 * POST /api/advanced-analysis
 * Advanced multi-expert consolidation with detailed consensus
 */
evaluateRoutes.post(
  '/advanced-analysis',
  validateFileSize({
    maxSizeBytes: 10 * 1024 * 1024,
    allowedMimeTypes: ['application/json']
  }),
  validateBody(AdvancedAnalysisRequestSchema),
  async (c) => {
    const { env } = c;
    const requestId = c.get('requestId');
    const logger = createLogger(requestId);
    const request = c.get('validatedBody');

    const startTime = Date.now();

    try {
      logger.info('Advanced analysis request started', {
        mode: request.mode,
        computeMode: request.compute_mode,
        includeDetails: request.include_expert_details
      });

      // Check if async mode requested
      if (request.compute_mode === 'async') {
        // TODO: Implement async job queue with Durable Objects
        const jobId = crypto.randomUUID();

        logger.info('Async job queued', { jobId });

        return c.json({
          success: true,
          job_id: jobId,
          stream_url: `${env.BASE_URL || ''}/api/jobs/${jobId}/stream`,
          cached: false,
          processing_time_ms: Date.now() - startTime,
          request_id: requestId,
          timestamp: new Date().toISOString()
        });
      }

      // Sync mode: process immediately
      const expertService = new ExpertService(env, logger);

      const expertInput = {
        mode: request.mode,
        text_input: request.text_input || request.query,
        imageUrls: request.imageUrls || (request.imageUrl ? [request.imageUrl] : undefined),
        videoUrl: request.videoUrl,
        category: request.category
      };

      const enabledExperts = request.options?.expertSources || ['vision', 'claude', 'gemini'];

      // Query all experts
      const analyses = await expertService.queryExperts(expertInput, enabledExperts);

      if (analyses.length === 0) {
        throw new Error('All expert analyses failed');
      }

      // Consolidate analyses
      const consolidated = expertService.consolidateAnalyses(analyses);

      // Build response
      const response: any = {
        success: true,
        consolidated_analysis: {
          consensus_category: consolidated.consensus_category,
          consensus_title: consolidated.consensus_title,
          consensus_author_artist: consolidated.consensus_author_artist,
          consensus_year: consolidated.consensus_year,
          estimated_value: consolidated.estimated_value,
          rarity_assessment: consolidated.rarity_assessment,
          expert_consensus: consolidated.expert_consensus,
          action_recommendations: consolidated.action_recommendations,
          comparable_sales: consolidated.comparable_sales
        },
        cached: false,
        processing_time_ms: Date.now() - startTime,
        request_id: requestId,
        timestamp: new Date().toISOString()
      };

      // Include expert details if requested
      if (request.include_expert_details) {
        response.expert_details = analyses.map(a => ({
          expert: a.expert,
          confidence: a.confidence,
          payload: a.raw_payload,
          latency_ms: a.latency_ms
        }));
      }

      logger.info('Advanced analysis completed', {
        expertsUsed: analyses.length,
        consensus: consolidated.expert_consensus,
        category: consolidated.consensus_category
      });

      Metrics.trackItemsProcessed(consolidated.consensus_category, 1);

      return c.json(response);

    } catch (error: any) {
      logger.error('Advanced analysis failed', error);
      Metrics.trackError(ErrorCode.INTERNAL_ERROR, '/api/advanced-analysis');

      return c.json({
        success: false,
        error: {
          code: ErrorCode.INTERNAL_ERROR,
          message: error.message || 'Advanced analysis failed',
          request_id: requestId
        },
        timestamp: new Date().toISOString()
      }, 500);
    }
  }
);

/**
 * GET /api/cache/stats
 * Cache statistics endpoint
 */
evaluateRoutes.get('/cache/stats', async (c) => {
  const { env } = c;
  const logger = createLogger(c.get('requestId'));

  try {
    const cache = new APICacheService(env.DB);
    const stats = await cache.getStats();

    return c.json({
      success: true,
      cache_stats: stats,
      recommendations: {
        hit_rate_target: 80,
        current_performance: stats.hit_rate >= 80 ? '✅ Excellent' : stats.hit_rate >= 60 ? '⚠️ Good' : '❌ Needs improvement',
        estimated_savings: `${Math.round(stats.hit_rate)}% API cost reduction`
      },
      timestamp: new Date().toISOString()
    });
  } catch (error: any) {
    logger.error('Failed to get cache stats', error);

    return c.json({
      success: false,
      error: {
        code: ErrorCode.INTERNAL_ERROR,
        message: 'Failed to retrieve cache statistics',
        request_id: c.get('requestId')
      },
      timestamp: new Date().toISOString()
    }, 500);
  }
});

/**
 * POST /api/cache/cleanup
 * Manual cache cleanup endpoint
 */
evaluateRoutes.post('/cache/cleanup', async (c) => {
  const { env } = c;
  const logger = createLogger(c.get('requestId'));

  try {
    const cache = new APICacheService(env.DB);
    const deleted = await cache.cleanExpired();

    logger.info('Cache cleanup completed', { deleted });

    return c.json({
      success: true,
      deleted_entries: deleted,
      message: `${deleted} expired cache entries removed`,
      timestamp: new Date().toISOString()
    });
  } catch (error: any) {
    logger.error('Cache cleanup failed', error);

    return c.json({
      success: false,
      error: {
        code: ErrorCode.INTERNAL_ERROR,
        message: 'Cache cleanup failed',
        request_id: c.get('requestId')
      },
      timestamp: new Date().toISOString()
    }, 500);
  }
});<|MERGE_RESOLUTION|>--- conflicted
+++ resolved
@@ -111,7 +111,7 @@
       };
 
       // Fetch market prices if available
-<<<<<<< HEAD
+ feature/market-price-integration
       const primaryAnalysis = analyses[0];
       let marketPrices = null;
       
@@ -130,7 +130,7 @@
         }
       } catch (error: any) {
         logger.warn('Failed to fetch market prices', error);
-=======
+
       const primaryAnalysis = analyses && analyses.length > 0 ? analyses[0] : null;
       let marketPrices = null;
       
@@ -151,7 +151,7 @@
         } catch (error: any) {
           logger.warn('Failed to fetch market prices', error);
         }
->>>>>>> c3253346
+ main
       }
 
       // Generate search queries for improvements
