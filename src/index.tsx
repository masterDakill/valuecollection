--- conflicted
+++ resolved
@@ -1,4 +1,4 @@
-<<<<<<< HEAD
+ codex/add-export-csv-button-and-collection-selector-2025-10-25
 import { Hono } from "hono";
 import { cors } from "hono/cors";
 import appScript from "../public/app.js?raw";
@@ -24,13 +24,13 @@
   AdListing,
 } from "./schemas/media.schema";
 
-=======
+
 import { Hono } from 'hono'
 import { cors } from 'hono/cors'
 import { MultiExpertAISystem } from './ai-experts'
 import { photoBooksRouter } from './routes/photo-books';
 import { photosRouter } from './routes/photos';
->>>>>>> 89054780
+ main
 // Types pour les bindings Cloudflare
 type Bindings = {
   DB: D1Database;
@@ -98,7 +98,7 @@
     <meta name="viewport" content="width=device-width, initial-scale=1.0" />
     <title>Évaluateur de Collection Pro</title>
     <script src="https://cdn.tailwindcss.com"></script>
-<<<<<<< HEAD
+ codex/add-export-csv-button-and-collection-selector-2025-10-25
     <link
       rel="stylesheet"
       href="https://cdn.jsdelivr.net/npm/@fortawesome/fontawesome-free@6.5.2/css/all.min.css"
@@ -110,7 +110,7 @@
     <script type="module" src="/app.js"></script>
   </body>
 </html>`;
-=======
+
     <link href="https://cdn.jsdelivr.net/npm/@fortawesome/fontawesome-free@6.4.0/css/all.min.css" rel="stylesheet">
     <script src="https://cdn.jsdelivr.net/npm/axios@1.6.0/dist/axios.min.js"></script>
     <script src="https://cdn.jsdelivr.net/npm/lodash@4.17.21/lodash.min.js"></script>
@@ -179,7 +179,7 @@
         </div>
     </header>
 
-    <!-- ========== PAGE: BASE DE DONNÉES ========== -->
+    <!-- ======= PAGE: BASE DE DONNÉES ========== -->
     <div id="pageDatabase" class="page-content">
     <div class="max-w-7xl mx-auto px-4 py-6">
         <div class="grid grid-cols-1 md:grid-cols-4 gap-6 mb-8">
@@ -886,7 +886,7 @@
       this.showNotification('❌ Sélectionnez un fichier ZIP valide', 'error');
       return;
     }
->>>>>>> 89054780
+ main
 
 const normalizeAuthToken = (value?: string | null) => {
   if (!value) return "";
@@ -1605,7 +1605,7 @@
     );
   }
 
-<<<<<<< HEAD
+ codex/add-export-csv-button-and-collection-selector-2025-10-25
   const minValue = parsed.data.min_value;
   const ads = buildAdsFromInventory(minValue);
   latestAds = ads;
@@ -1617,7 +1617,7 @@
 
   return c.json(response);
 });
-=======
+
   async evaluateMedia() {
     if (!this.selectedMedia) {
       this.showNotification('Aucun fichier sélectionné', 'warning');
@@ -1688,7 +1688,7 @@
       btn.disabled = false;
     }
   }
->>>>>>> 89054780
+ main
 
 app.get("/api/ads/export", () => {
   metrics.requestsTotal += 1;
@@ -1698,7 +1698,7 @@
   });
 });
 
-<<<<<<< HEAD
+ codex/add-export-csv-button-and-collection-selector-2025-10-25
 app.post("/api/smart-evaluate", async (c) => {
   metrics.requestsTotal += 1;
   const requestId = crypto.randomUUID();
@@ -1722,7 +1722,7 @@
     return c.json(rateLimitedResponse(requestId), 429, {
       ...headers,
       "Retry-After": String(Math.ceil((bucket.resetAt - Date.now()) / 1000)),
-=======
+
   async fileToDataUrl(file) {
     // Si ce n'est pas une image, retourner le fichier tel quel
     if (!file.type.startsWith('image/')) {
@@ -1795,7 +1795,7 @@
       };
       reader.onerror = reject;
       reader.readAsDataURL(file);
->>>>>>> 89054780
+ main
     });
   }
 
@@ -1861,9 +1861,9 @@
         createdAt: Date.now(),
         hits: 0,
       });
-<<<<<<< HEAD
+ codex/add-export-csv-button-and-collection-selector-2025-10-25
       cacheStats.totalEntries = evaluationCache.size;
-=======
+
 
       if (response.data.success) {
         this.displayAdvancedAnalysisResult(response.data.analysis);
@@ -1874,7 +1874,7 @@
     } catch (error) {
       console.error('Erreur analyse avancée:', error);
       this.showNotification('❌ Erreur lors de l\\'analyse avancée', 'error');
->>>>>>> 89054780
+ main
     }
   }
 
@@ -1884,8 +1884,8 @@
     idempotencyStore.set(idempotencyKey, response);
     headers["X-Idempotent-Replay"] = "false";
   }
-<<<<<<< HEAD
-=======
+ codex/add-export-csv-button-and-collection-selector-2025-10-25
+
 
   // ==================== NAVIGATION MULTI-PAGE ====================
 
@@ -2065,7 +2065,7 @@
     </script>
 </body>
 </html>`;
->>>>>>> 89054780
+ main
 
   return c.json(response, 200, headers);
 });
@@ -2079,7 +2079,7 @@
     return c.json(unauthorizedResponse(requestId), 401);
   }
 
-<<<<<<< HEAD
+ codex/add-export-csv-button-and-collection-selector-2025-10-25
   let payload;
   try {
     payload = await c.req.json();
@@ -2088,7 +2088,7 @@
     return c.json(
       invalidInputResponse(requestId, "Requête JSON invalide"),
       400,
-=======
+
 // API: Lister les items
 app.get('/api/items', async (c) => {
   const { DB } = c.env;
@@ -2199,7 +2199,7 @@
       imageUrl, 
       text_input, 
       additionalContext
->>>>>>> 89054780
+ main
     );
   }
 
@@ -2216,7 +2216,7 @@
     );
   }
 
-<<<<<<< HEAD
+ codex/add-export-csv-button-and-collection-selector-2025-10-25
   const seedText = parsed.data.text_input || parsed.data.query || "analysis";
   const hash = hashString(seedText);
   const expertDetails = ["vision", "claude", "gemini"].map((expert, index) => ({
@@ -2252,7 +2252,7 @@
 });
 
 export default app;
-=======
+
 // ============================================================================
 // 🚀 V2.1 - NOUVEAUX ENDPOINTS (SANS AUTHENTICATION)
 // ============================================================================
@@ -2688,4 +2688,4 @@
 // ============================================================================
 
 export default app
->>>>>>> 89054780
+ main